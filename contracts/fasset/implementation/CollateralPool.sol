// SPDX-License-Identifier: MIT
pragma solidity 0.8.11;

import "@openzeppelin/contracts/utils/math/SafeCast.sol";
import "@openzeppelin/contracts/utils/math/Math.sol";
import "@openzeppelin/contracts/security/ReentrancyGuard.sol";
import "@openzeppelin/contracts/token/ERC20/utils/SafeERC20.sol";
import "../../utils/lib/SafePct.sol";
import "../interface/IWNat.sol";
import "../interface/IIAssetManager.sol";
import "../interface/IIAgentVault.sol";
import "../interface/IICollateralPool.sol";
import "../interface/IFAsset.sol";
import "./CollateralPoolToken.sol";

contract CollateralPool is IICollateralPool, ReentrancyGuard {
    using SafeCast for uint256;
    using SafePct for uint256;

    struct AssetData {
        uint256 poolTokenSupply;
        uint256 backedFAssets;
        uint256 poolNatBalance;
        uint256 poolFassetBalance;
        uint256 poolVirtualFassetBalance;
        uint256 assetPriceMul;
        uint256 assetPriceDiv;
    }

    uint256 internal constant MAX_NAT_TO_POOL_TOKEN_RATIO = 1000;
    uint256 public constant MIN_NAT_TO_ENTER = 1 ether;
    uint256 public constant MIN_TOKEN_SUPPLY_AFTER_EXIT = 1 ether;
    uint256 public constant MIN_NAT_BALANCE_AFTER_EXIT = 1 ether;

    address public immutable agentVault;
    IIAssetManager public immutable assetManager;
    IERC20 public immutable fAsset;
    CollateralPoolToken public token; // practically immutable

    IWNat public wNat;
    uint32 public exitCollateralRatioBIPS;
    uint32 public topupCollateralRatioBIPS;
    uint16 public topupTokenPriceFactorBIPS;
    bool private internalWithdrawal;

    mapping(address => uint256) private _fassetDebtOf;
    uint256 public poolFassetDebt;

    modifier onlyAssetManager {
        require(msg.sender == address(assetManager), "only asset manager");
        _;
    }

    modifier onlyAgent {
        require(isAgentVaultOwner(msg.sender), "only agent");
        _;
    }

    constructor (
        address _agentVault,
        address _assetManager,
        address _fAsset,
        uint32 _exitCollateralRatioBIPS,
        uint32 _topupCollateralRatioBIPS,
        uint16 _topupTokenPriceFactorBIPS
    ) {
        agentVault = _agentVault;
        assetManager = IIAssetManager(_assetManager);
        fAsset = IERC20(_fAsset);
        wNat = assetManager.getWNat();
        exitCollateralRatioBIPS = _exitCollateralRatioBIPS;
        topupCollateralRatioBIPS = _topupCollateralRatioBIPS;
        topupTokenPriceFactorBIPS = _topupTokenPriceFactorBIPS;
    }

    receive() external payable {
        require(internalWithdrawal, "only internal use");
    }

    function setPoolToken(address _poolToken)
        external override
        onlyAssetManager
    {
        require(address(token) == address(0), "pool token already set");
        token = CollateralPoolToken(_poolToken);
    }

    function setExitCollateralRatioBIPS(uint256 _exitCollateralRatioBIPS)
        external override
        onlyAssetManager
    {
        require(_exitCollateralRatioBIPS > topupCollateralRatioBIPS, "value too low");
        exitCollateralRatioBIPS = _exitCollateralRatioBIPS.toUint32();
    }

    function setTopupCollateralRatioBIPS(uint256 _topupCollateralRatioBIPS)
        external override
        onlyAssetManager
    {
        require(_topupCollateralRatioBIPS < exitCollateralRatioBIPS, "value too high");
        topupCollateralRatioBIPS = _topupCollateralRatioBIPS.toUint32();
    }

    function setTopupTokenPriceFactorBIPS(uint256 _topupTokenPriceFactorBIPS)
        external override
        onlyAssetManager
    {
        require(_topupTokenPriceFactorBIPS < SafePct.MAX_BIPS, "value too high");
        topupTokenPriceFactorBIPS = _topupTokenPriceFactorBIPS.toUint16();
    }

    /**
     * @notice Enters the collateral pool by depositing some NAT
     * @param _fassets                 Number of f-assets sent along the deposited NAT (not all may be used)
     * @param _enterWithFullFassets    Specifies whether "required" f-assets should be calculated automatically
     */
    function enter(uint256 _fassets, bool _enterWithFullFassets)
        external payable override
    {
        AssetData memory assetData = _getAssetData();
        require(assetData.poolTokenSupply <= assetData.poolNatBalance * MAX_NAT_TO_POOL_TOKEN_RATIO,
            "pool nat balance too small");
        require(msg.value >= MIN_NAT_TO_ENTER, "amount of nat sent is too low");
        if (assetData.poolTokenSupply == 0) {
            require(msg.value >= assetData.poolNatBalance,
                "if pool has no tokens, but has collateral, you need to send at least that amount of collateral");
        }
        // calculate obtained pool tokens and free fassets
        uint256 tokenShare = _collateralToTokenShare(msg.value, assetData);
        uint256 fassetShare = assetData.poolTokenSupply == 0 ?
            0 : assetData.poolVirtualFassetBalance.mulDiv(tokenShare, assetData.poolTokenSupply);
        uint256 freeFassetShare = _enterWithFullFassets ? fassetShare : Math.min(_fassets, fassetShare);
        // transfer/mint calculated assets
        if (freeFassetShare > 0) {
            require(fAsset.allowance(msg.sender, address(this)) >= freeFassetShare,
                "f-asset allowance too small");
            fAsset.transferFrom(msg.sender, address(this), freeFassetShare);
        }
        _mintFassetDebt(msg.sender, fassetShare - freeFassetShare);
        wNat.deposit{value: msg.value}();
        assetManager.collateralDeposited(agentVault, wNat);
        token.mint(msg.sender, tokenShare);
        // emit event
        emit Enter(msg.sender, msg.value, tokenShare, freeFassetShare);
    }

    /**
     * @notice Exits the pool by liquidating the given amount of pool tokens
     * @param _tokenShare   The amount of pool tokens to be liquidated
     *                      Must be positive and smaller or equal to the sender's token balance
     * @param _exitType     An enum describing the ratio used to liquidate debt and free tokens
     */
    function exit(uint256 _tokenShare, TokenExitType _exitType)
        external override
        returns (uint256, uint256)
    {
        require(_tokenShare > 0, "token share is zero");
        require(_tokenShare <= token.balanceOf(msg.sender), "token balance too low");
        AssetData memory assetData = _getAssetData();
        require(assetData.poolTokenSupply == _tokenShare ||
            assetData.poolTokenSupply - _tokenShare >= MIN_TOKEN_SUPPLY_AFTER_EXIT,
            "token supply left after exit is too low and non-zero");
        // poolTokenSupply >= _tokenShare > 0
        uint256 natShare = _tokenShare.mulDiv(assetData.poolNatBalance, assetData.poolTokenSupply);
        require(natShare > 0, "amount of sent tokens is too small");
        require(assetData.poolNatBalance == natShare ||
            assetData.poolNatBalance - natShare >= MIN_NAT_BALANCE_AFTER_EXIT,
            "collateral left after exit is too low and non-zero");
        require(_staysAboveCR(assetData, natShare, exitCollateralRatioBIPS),
            "collateral ratio falls below exitCR");
        (uint256 debtFassetShare, uint256 freeFassetShare) = _getDebtAndFreeFassetShareFromTokenShare(
            msg.sender, _tokenShare, _exitType, assetData);
        if (freeFassetShare > 0) {
            fAsset.transfer(msg.sender, freeFassetShare);
        }
        if (debtFassetShare > 0) {
            _burnFassetDebt(msg.sender, debtFassetShare);
        }
        token.burn(msg.sender, _tokenShare);
        wNat.transfer(msg.sender, natShare);
        // emit event
        emit Exit(msg.sender, _tokenShare, natShare, freeFassetShare, 0);
        return (natShare, freeFassetShare);
    }

    /**
     * @notice Exits the pool by liquidating the given amount of pool tokens and redeeming
     *  f-assets in a way that preserves or increases the pool collateral ratio
     * @param _tokenShare                   The amount of pool tokens to be liquidated
     *                                      Must be positive and smaller or equal to the sender's token balance
     * @param _exitType                     An enum describing the ratio used to liquidate debt and free tokens
     * @param _redeemToCollateral           Specifies if agent should redeem f-assets in NAT from his collateral
     * @param _redeemerUnderlyingAddress    Redeemer's address on the underlying chain
     * @notice F-assets can still be redeemed in collateral if their value does not exceed one lot
     */
    function selfCloseExit(
        uint256 _tokenShare,
        TokenExitType _exitType,
        bool _redeemToCollateral,
        string memory _redeemerUnderlyingAddress
    )
        external override
    {
        require(_tokenShare > 0, "token share is zero");
        require(_tokenShare <= token.balanceOf(msg.sender), "token balance too low");
        AssetData memory assetData = _getAssetData();
        require(assetData.poolTokenSupply == _tokenShare ||
            assetData.poolTokenSupply - _tokenShare >= MIN_TOKEN_SUPPLY_AFTER_EXIT,
            "token supply left after exit is too low and non-zero");
        uint256 natShare = assetData.poolNatBalance.mulDiv(
            _tokenShare, assetData.poolTokenSupply); // poolTokenSupply >= _tokenShare > 0
        require(natShare > 0, "amount of sent tokens is too small");
        require(assetData.poolNatBalance == natShare ||
            assetData.poolNatBalance - natShare >= MIN_NAT_BALANCE_AFTER_EXIT,
            "collateral left after exit is too low and non-zero");
        (uint256 debtFassetShare, uint256 freeFassetShare) = _getDebtAndFreeFassetShareFromTokenShare(
            msg.sender, _tokenShare, _exitType, assetData);
        // calculate f-assets required to keep CR above min(exitCR, poolCR)
        // if pool is below exitCR we shouldn't require it be increased above exitCR, only preserved
        // if pool is above exitCR, we require only for it to stay that way (like in the normal exit)
        uint256 requiredFAssets;
        if (_staysAboveCR(assetData, 0, exitCollateralRatioBIPS)) {
            // f-assets required for CR to stay above exitCR (might not be needed)
            // If price is positive, we divide by a positive number as exitCollateralRatioBIPS >= 1
            uint256 _aux = assetData.assetPriceDiv * (assetData.poolNatBalance - natShare) /
                assetData.assetPriceMul.mulBips(exitCollateralRatioBIPS);
            requiredFAssets = assetData.backedFAssets > _aux ? assetData.backedFAssets - _aux : 0;
        } else {
            // f-assets that preserve CR
            requiredFAssets = assetData.backedFAssets.mulDiv(
                natShare, assetData.poolNatBalance); // poolNatBalance >= natShare > 0
        }
        // if required f-assets are larger than f-asset fees, calculate additionally required f-assets
        uint256 additionallyRequiredFAssets;
        if (freeFassetShare < requiredFAssets) {
            additionallyRequiredFAssets = requiredFAssets - freeFassetShare;
            require(fAsset.allowance(msg.sender, address(this)) >= additionallyRequiredFAssets,
                "f-asset allowance too small");
            fAsset.transferFrom(msg.sender, address(this), additionallyRequiredFAssets);
        }
        // agent redemption (note: fassetToRedeem can be larger than requiredFAssets)
        uint256 fassetsToRedeem = freeFassetShare + additionallyRequiredFAssets;
        if (fassetsToRedeem > 0) {
            if (fassetsToRedeem < assetManager.lotSize() || _redeemToCollateral) {
                assetManager.redeemFromAgentInCollateral(
                    agentVault, msg.sender, fassetsToRedeem);
            } else {
                assetManager.redeemFromAgent(
                    agentVault, msg.sender, fassetsToRedeem, _redeemerUnderlyingAddress);
            }
        }
        // transfer/burn assets
        if (debtFassetShare > 0) {
            _burnFassetDebt(msg.sender, debtFassetShare);
        }
        token.burn(msg.sender, _tokenShare);
        wNat.transfer(msg.sender, natShare);
        // emit event
        emit Exit(msg.sender, _tokenShare, natShare, freeFassetShare, fassetsToRedeem);
    }

    /**
     * @notice Collect f-asset fees by locking free tokens
     * @param _fassets  The amount of f-asset fees to withdraw
     *                  Must be positive and smaller or equal to the sender's reward f-assets
     */
    function withdrawFees(uint256 _fassets)
        external override
    {
        require(_fassets > 0, "trying to withdraw zero f-assets");
        AssetData memory assetData = _getAssetData();
        uint256 freeFassetShare = _virtualFassetOf(msg.sender, assetData) - _fassetDebtOf[msg.sender];
        require(_fassets <= freeFassetShare, "free f-asset balance too small");
        _mintFassetDebt(msg.sender, _fassets);
        fAsset.transfer(msg.sender, _fassets);
        // emit event
        emit Exit(msg.sender, 0, 0, freeFassetShare, 0);
    }

    /**
     * @notice Free debt tokens by paying f-assets
     * @param _fassets  Amount of payed f-assets
     *                  _fassets must be positive and smaller or equal to the sender's debt f-assets
     */
    function payFeeDebt(uint256 _fassets)
        external override
    {
        require(_fassets <= _fassetDebtOf[msg.sender], "debt f-asset balance too small");
        require(fAsset.allowance(msg.sender, address(this)) >= _fassets,
            "f-asset allowance too small");
        _burnFassetDebt(msg.sender, _fassets);
        fAsset.transferFrom(msg.sender, address(this), _fassets);
        // emit event
        emit Enter(msg.sender, 0, 0, _fassets);
    }

    /**
     * @notice Returns the collateral pool token contract used by this contract
     */
    function poolToken() external view override returns (ICollateralPoolToken) {
        return token;
    }

    function _mintFassetDebt(address _account, uint256 _fassets)
        internal
    {
        _fassetDebtOf[_account] += _fassets;
        poolFassetDebt += _fassets;
    }
    // _fassets should be smaller or equal to _account's f-asset debt
    function _burnFassetDebt(address _account, uint256 _fassets)
        internal
    {
        _fassetDebtOf[_account] -= _fassets;
        poolFassetDebt -= _fassets;
    }

    function _collateralToTokenShare(
        uint256 _collateral, AssetData memory _assetData
    )
        internal view
        returns (uint256)
    {
        bool poolConsideredEmpty = _assetData.poolNatBalance == 0 || _assetData.poolTokenSupply == 0;
        // calculate nat share to be priced with topup discount and nat share to be priced standardly
        uint256 _aux = (_assetData.assetPriceMul * _assetData.backedFAssets).mulBips(topupCollateralRatioBIPS);
        uint256 natRequiredToTopup = _aux > _assetData.poolNatBalance * _assetData.assetPriceDiv ?
            _aux / _assetData.assetPriceDiv - _assetData.poolNatBalance : 0;
        uint256 collateralForTopupPricing = Math.min(_collateral, natRequiredToTopup);
        uint256 collateralAtStandardPrice = collateralForTopupPricing < _collateral ?
            _collateral - collateralForTopupPricing : 0;
        uint256 collateralAtTopupPrice = collateralForTopupPricing.mulDiv(
            SafePct.MAX_BIPS, topupTokenPriceFactorBIPS);
        uint256 tokenShareAtStandardPrice = poolConsideredEmpty ?
            collateralAtStandardPrice : _assetData.poolTokenSupply.mulDiv(
                collateralAtStandardPrice, _assetData.poolNatBalance);
        uint256 tokenShareAtTopupPrice = poolConsideredEmpty ?
            collateralAtTopupPrice : _assetData.poolTokenSupply.mulDiv(
                collateralAtTopupPrice, _assetData.poolNatBalance);
        return tokenShareAtTopupPrice + tokenShareAtStandardPrice;
    }

    // _tokenShare is assumed to be smaller or equal to _account's token balance
    // this is implied in all methods calling the internal method, but not checked explicitly
    function _getDebtAndFreeFassetShareFromTokenShare(
        address _account, uint256 _tokenShare, TokenExitType _exitType,
        AssetData memory _assetData
    )
        internal view
        returns (uint256 debtFassetShare, uint256 freeFassetShare)
    {
        uint256 virtualFasset = _virtualFassetOf(_account, _assetData);
        uint256 debtFasset = _fassetDebtOf[_account];
        uint256 fassetShare = virtualFasset.mulDiv(_tokenShare, token.balanceOf(_account));
        // note: it can happen that debtFasset = virtualFasset + 1 > virtualFasset
        if (_exitType == TokenExitType.MAXIMIZE_FEE_WITHDRAWAL) {
            uint256 freeFasset = debtFasset < virtualFasset ? virtualFasset - debtFasset : 0;
            freeFassetShare = Math.min(fassetShare, freeFasset);
            debtFassetShare = fassetShare - freeFassetShare;
        } else if (_exitType == TokenExitType.MINIMIZE_FEE_DEBT) {
            debtFassetShare = Math.min(fassetShare, debtFasset);
            freeFassetShare = fassetShare - debtFassetShare;
        } else { // KEEP_RATIO
            debtFassetShare = debtFasset > 0 ? debtFasset.mulDiv(fassetShare, virtualFasset) : 0;
            // _tokenShare <= token.balanceOf(_account) implies fassetShare <= virtualFasset
            // implies debtFassetShare <= fassetShare
            freeFassetShare = fassetShare - debtFassetShare;
        }
    }

    function _staysAboveCR(
        AssetData memory _assetData,
        uint256 _withdrawnNat,
        uint256 _crBIPS
    )
        internal pure
        returns (bool)
    {
        return (_assetData.poolNatBalance - _withdrawnNat) * _assetData.assetPriceDiv >=
            (_assetData.backedFAssets * _assetData.assetPriceMul).mulBips(_crBIPS);
    }

    function _getAssetData()
        internal view
        returns (AssetData memory)
    {
        uint256 poolFassetBalance = fAsset.balanceOf(address(this));
        (uint256 assetPriceMul, uint256 assetPriceDiv) = assetManager.assetPriceNatWei();
        return AssetData({
            poolTokenSupply: token.totalSupply(),
            backedFAssets: assetManager.getFAssetsBackedByPool(agentVault),
            poolNatBalance: wNat.balanceOf(address(this)),
            poolFassetBalance: poolFassetBalance,
            poolVirtualFassetBalance: poolFassetBalance + poolFassetDebt,
            assetPriceMul: assetPriceMul,
            assetPriceDiv: assetPriceDiv
        });
    }

    function _virtualFassetOf(address _account, AssetData memory _assetData)
        internal view
        returns (uint256)
    {
        uint256 tokens = token.balanceOf(_account);
        return _assetData.poolVirtualFassetBalance.mulDiv(
            tokens, _assetData.poolTokenSupply);
    }

    function _freeFassetOf(address _account, AssetData memory _assetData)
        internal view
        returns (uint256)
    {
        uint256 virtualFassets = _virtualFassetOf(_account, _assetData);
        uint256 debtFassets = _fassetDebtOf[_account];
        // note: rounding errors can make debtFassets larger than virtualFassets by at most one
        // this can happen only when user has no free f-assets
        return virtualFassets > debtFassets ? virtualFassets - debtFassets : 0;
    }

    function _freeTokensOf(address _account, AssetData memory _assetData)
        internal view
        returns (uint256)
    {
        uint256 tokens = token.balanceOf(_account);
        if (tokens == 0) return 0; // prevents poolTokenSupply = 0
        uint256 debtFassets = _fassetDebtOf[_account];
        if (debtFassets == 0) return tokens; // prevents poolVirtualFassetBalance = 0
        uint256 virtualFassets = _assetData.poolVirtualFassetBalance.mulDiv(
            tokens, _assetData.poolTokenSupply);
        uint256 freeFassets = virtualFassets - debtFassets;
        uint256 freeTokens = _assetData.poolTokenSupply.mulDiv(
            freeFassets, _assetData.poolVirtualFassetBalance);
        return freeTokens;
    }

    ////////////////////////////////////////////////////////////////////////////////////
    // methods for viewing user balances

    /**
     * @notice Returns the sum of the user's reward f-assets and their corresponding f-asset debt
     * @param _account  User address
     */
    function virtualFassetOf(address _account)
        external view
        returns (uint256)
    {
        AssetData memory assetData = _getAssetData();
        return _virtualFassetOf(_account, assetData);
    }

    /**
     * @notice Returns user's reward f-assets
     * @param _account  User address
     */
    function freeFassetOf(address _account)
        external view override
        returns (uint256)
    {
        AssetData memory assetData = _getAssetData();
        return _freeFassetOf(_account, assetData);
    }

    /**
     * @notice Returns user's f-asset debt
     * @param _account  User address
     */
    function fassetDebtOf(address _account)
        external view override
        returns (uint256)
    {
        return _fassetDebtOf[_account];
    }

    /**
     * @notice Returns user's debt tokens
     * @param _account  User address
     */
    function debtTokensOf(address _account)
        external view
        returns (uint256)
    {
        AssetData memory assetData = _getAssetData();
        return token.balanceOf(_account) - _freeTokensOf(_account, assetData);
    }

    /**
     * @notice Returns user's free tokens
     * @param _account  User address
     */
    function freeTokensOf(address _account)
        external view
        returns (uint256)
    {
        AssetData memory assetData = _getAssetData();
        return _freeTokensOf(_account, assetData);
    }

    ////////////////////////////////////////////////////////////////////////////////////
    // Methods to allow for liquidation/destruction of the pool by AssetManager or agent

    function destroy(address payable _recipient)
        external override
        onlyAssetManager
    {
        uint256 poolBalanceNat = wNat.balanceOf(address(this));
        require(poolBalanceNat == 0, "cannot destroy a pool holding collateral");
        uint256 poolFassetBalance = fAsset.balanceOf(address(this));
        require(poolFassetBalance == 0, "cannot destroy a pool holding f-assets");
        token.destroy(_recipient);
        selfdestruct(_recipient);
    }

    function payout(
        address _recipient,
        uint256 _amount,
        uint256 _agentResponsibilityWei
    )
        external override
        onlyAssetManager
        nonReentrant
    {
        AssetData memory assetData = _getAssetData();
        wNat.transfer(_recipient, _amount);
        // slash agent vault's pool tokens worth _agentResponsibilityWei in FLR
        // (or less if there is not enough)
        uint256 agentVaultBalance = token.balanceOf(agentVault);
        uint256 toSlashNat = Math.min(agentVaultBalance, _agentResponsibilityWei);
        uint256 toSlashToken = toSlashNat.mulDiv(assetData.poolTokenSupply, assetData.poolNatBalance);
        (uint256 debtFassetShare,) = _getDebtAndFreeFassetShareFromTokenShare(
            agentVault, toSlashToken, TokenExitType.KEEP_RATIO, assetData);
        _burnFassetDebt(agentVault, debtFassetShare);
        token.burn(agentVault, toSlashToken);
    }

    function upgradeWNatContract(IWNat _newWNat)
        external override
        onlyAssetManager
    {
        if (_newWNat == wNat) return;
        // transfer all funds to new WNat
        uint256 balance = wNat.balanceOf(address(this));
        internalWithdrawal = true;
        wNat.withdraw(balance);
        internalWithdrawal = false;
        _newWNat.deposit{value: balance}();
        // set new WNat contract
        wNat = _newWNat;
        assetManager.collateralDeposited(agentVault, wNat);
    }

    ////////////////////////////////////////////////////////////////////////////////////
    // Delegation of the pool's collateral and airdrop claiming (same as in AgentVault)

    function claimAirdropDistribution(
        IDistributionToDelegators _distribution,
        uint256 _month
    )
        external override
        onlyAgent
        returns(uint256)
    {
        return _distribution.claim(address(this), payable(address(this)), _month, true);
    }

    function optOutOfAirdrop(
        IDistributionToDelegators _distribution
    )
        external override
        onlyAgent
    {
        _distribution.optOutOfAirdrop();
    }

    function delegateCollateral(
        address[] memory _to,
        uint256[] memory _bips
    )
        external override
        onlyAgent
    {
        wNat.batchDelegate(_to, _bips);
    }

    function claimFtsoRewards(
        IFtsoRewardManager _ftsoRewardManager,
        uint256 _lastRewardEpoch
    )
        external override
        onlyAgent
    {
        _ftsoRewardManager.claim(address(this), payable(address(this)), _lastRewardEpoch, true);
    }

    // Set executors that can then automatically claim rewards through FtsoRewardManager.

    function setFtsoAutoClaiming(
        IClaimSetupManager _claimSetupManager,
        address[] memory _executors
    )
        external payable override
        onlyAgent
    {
        _claimSetupManager.setAutoClaiming{value: msg.value}(_executors, false);
        // no recipients setup - claim everything to pool
    }

    function isAgentVaultOwner(address _address)
        internal view
        returns (bool)
    {
        return assetManager.isAgentVaultOwner(agentVault, _address);
    }

    // in case of f-asset termination

<<<<<<< HEAD
    function withdrawCollateral()
        external override
=======
    function withdrawCollateralWhenFAssetTerminated()
        external
>>>>>>> 3f60f728
    {
        require(IFAsset(address(fAsset)).terminated(), "f-asset not terminated");
        uint256 tokens = token.balanceOf(msg.sender);
        require(tokens > 0, "nothing to withdraw");
        uint256 natShare = tokens.mulDiv(wNat.balanceOf(address(this)), token.totalSupply());
        token.burn(msg.sender, tokens); // when f-asset is terminated all tokens are free tokens
        wNat.transfer(msg.sender, natShare);
    }

}<|MERGE_RESOLUTION|>--- conflicted
+++ resolved
@@ -613,13 +613,8 @@
 
     // in case of f-asset termination
 
-<<<<<<< HEAD
-    function withdrawCollateral()
-        external override
-=======
     function withdrawCollateralWhenFAssetTerminated()
-        external
->>>>>>> 3f60f728
+        external override
     {
         require(IFAsset(address(fAsset)).terminated(), "f-asset not terminated");
         uint256 tokens = token.balanceOf(msg.sender);
